--- conflicted
+++ resolved
@@ -79,11 +79,7 @@
 
 - If updating Cython or C++ code (anything in spatial_access/src/)
 you must install cython
-<<<<<<< HEAD
 - To regenerate .pyx files, run: `bash cythonize_extension.sh` (travis ci will do this automatically on deployment)
-=======
-- To regenerate .pyx files, run: `bash cythonize_extension.sh`
->>>>>>> 0bb3dca4
 - To install locally, run: `sudo python3 setup.py install `
 - Unit tests require the `pytest` package. From package root directory, run `python3 -m pytest tests/` to run all unit tests.
 
